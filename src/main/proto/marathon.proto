//
// protoc --java_out=src/main/java/ --proto_path=/path/to/mesos/include/mesos/ --proto_path=src/main/proto/ src/main/proto/marathon.proto
//
package mesosphere.marathon;

option java_package = "mesosphere.marathon";
option java_outer_classname = "Protos";

import "mesos.proto";

message Constraint {
  required string field = 1;
  enum Operator {
      // Field must be unique across all tasks.
      UNIQUE = 0;
      // Field must match the regex given by value.
      LIKE = 1;
      // Tasks will be clustered, i.e. all tasks need to have the same value. If value is not set, any value will be
      // accepted for the first task, and subsequent tasks must use that same value.
      CLUSTER = 2;
      // Tasks will be grouped by field. Value specifies the minimum size of each group.
      GROUP_BY = 3;
  }
  required Operator operator = 2;
  optional string value = 3;
}

message HealthCheckDefinition {
  enum Protocol {
    HTTP = 0;
    TCP = 1;
    COMMAND = 2;
  }
  required Protocol protocol = 1;
  required uint32 portIndex = 2 [default = 0];
  optional uint32 gracePeriodSeconds = 3 [default = 15];
  optional uint32 intervalSeconds = 4 [default = 10];
  optional uint32 timeoutSeconds = 5 [default = 20];
  optional string path = 6 [default = "/"]; // used for HTTP only
  optional uint32 maxConsecutiveFailures = 7 [default = 3];
  optional mesos.CommandInfo command = 8;
}

message ServiceDefinition {
  required string id = 1;
  required mesos.CommandInfo cmd = 2;
  required uint32 instances = 3;
  repeated mesos.Resource resources = 4;
  optional string description = 5;
  repeated uint32 ports = 6;
  repeated Constraint constraints = 7;
  required string executor = 8 [default = ""];
  // optional double taskRateLimit = 9 [default = 1];
  optional ContainerInfo OBSOLETE_container = 10;
  optional string version = 11 [default = "1970-01-01T00:00:00.000Z"]; //a version is required since version 0.5
  repeated HealthCheckDefinition healthChecks = 12;
<<<<<<< HEAD
  optional UpgradeStrategyDefinition upgradeStrategy = 13;
  repeated string dependencies = 14;
=======
  optional int64 backoff = 13 [default = 1000]; // stored as Millis
  optional double backoffFactor = 14 [default = 1.15];
>>>>>>> b886a05d
}

message MarathonTask {
  required string id = 1;
  optional string host = 2;
  repeated uint32 ports = 3;
  repeated mesos.Attribute attributes = 4;
  optional int64 staged_at = 5;
  optional int64 started_at = 6;
  repeated mesos.TaskStatus statuses = 7;
  optional string version = 8;
}

message MarathonApp {
  optional string name = 1;
  repeated MarathonTask tasks = 2;
}

message ContainerInfo {
  required bytes image = 1 [default = ""];
  repeated bytes options = 2;
}

message EventSubscribers {
  repeated string callback_urls = 1;
}

message StorageVersion {
  required uint32 major = 1;
  required uint32 minor = 2;
  required uint32 patch = 3;
}

message UpgradeStrategyDefinition {
  required double minimumHealthCapacity = 1;
}

message GroupDefinition {
  required string id = 1;
  required string version = 2;
  repeated ServiceDefinition apps = 3;
  repeated GroupDefinition groups = 4;
  repeated string dependencies = 5;
}
<|MERGE_RESOLUTION|>--- conflicted
+++ resolved
@@ -54,13 +54,11 @@
   optional ContainerInfo OBSOLETE_container = 10;
   optional string version = 11 [default = "1970-01-01T00:00:00.000Z"]; //a version is required since version 0.5
   repeated HealthCheckDefinition healthChecks = 12;
-<<<<<<< HEAD
-  optional UpgradeStrategyDefinition upgradeStrategy = 13;
-  repeated string dependencies = 14;
-=======
   optional int64 backoff = 13 [default = 1000]; // stored as Millis
   optional double backoffFactor = 14 [default = 1.15];
->>>>>>> b886a05d
+  optional UpgradeStrategyDefinition upgradeStrategy = 15;
+  repeated string dependencies = 16;
+
 }
 
 message MarathonTask {
